--- conflicted
+++ resolved
@@ -14,11 +14,7 @@
 # You should have received a copy of the GNU Lesser General Public License
 # along with this program.  If not, see <https://www.gnu.org/licenses/>.
 
-<<<<<<< HEAD
-__version__ = "2025.3.2"
-=======
 __version__ = "2025.3.3"
->>>>>>> e926d077
 
 from importlib.util import find_spec
 if find_spec("unsloth") is None:
