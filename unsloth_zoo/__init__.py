# Unsloth Zoo - Utilities for Unsloth
# Copyright 2023-present Daniel Han-Chen & the Unsloth team. All rights reserved.
#
# This program is free software: you can redistribute it and/or modify
# it under the terms of the GNU Lesser General Public License as published by
# the Free Software Foundation, either version 3 of the License, or
# (at your option) any later version.
#
# This program is distributed in the hope that it will be useful,
# but WITHOUT ANY WARRANTY; without even the implied warranty of
# MERCHANTABILITY or FITNESS FOR A PARTICULAR PURPOSE.  See the
# GNU General Public License for more details.
#
# You should have received a copy of the GNU Lesser General Public License
# along with this program.  If not, see <https://www.gnu.org/licenses/>.

__version__ = "2024.11.1"

import importlib.util
if importlib.util.find_spec("unsloth") is None:
    raise ImportError("Please install Unsloth via `pip install unsloth`!")
pass
del importlib.util

<<<<<<< HEAD
__version__ = "2024.11.1"

import importlib.util
if importlib.util.find_spec("unsloth") is None:
    raise ImportError("Please install Unsloth via `pip install unsloth`!")
pass
del importlib.util

=======
>>>>>>> 99032cf6
import os
if not ("UNSLOTH_IS_PRESENT" in os.environ):
    raise ImportError("Please install Unsloth via `pip install unsloth`!")
pass
<<<<<<< HEAD

try:
    print("🦥 Unsloth: Will patch your computer to enable 2x faster free finetuning.")
except:
    print("Unsloth: Will patch your computer to enable 2x faster free finetuning.")
pass
# Log Unsloth-Zoo Utilities
os.environ["UNSLOTH_ZOO_IS_PRESENT"] = "1"
=======
>>>>>>> 99032cf6
del os<|MERGE_RESOLUTION|>--- conflicted
+++ resolved
@@ -22,30 +22,8 @@
 pass
 del importlib.util
 
-<<<<<<< HEAD
-__version__ = "2024.11.1"
-
-import importlib.util
-if importlib.util.find_spec("unsloth") is None:
-    raise ImportError("Please install Unsloth via `pip install unsloth`!")
-pass
-del importlib.util
-
-=======
->>>>>>> 99032cf6
 import os
 if not ("UNSLOTH_IS_PRESENT" in os.environ):
     raise ImportError("Please install Unsloth via `pip install unsloth`!")
 pass
-<<<<<<< HEAD
-
-try:
-    print("🦥 Unsloth: Will patch your computer to enable 2x faster free finetuning.")
-except:
-    print("Unsloth: Will patch your computer to enable 2x faster free finetuning.")
-pass
-# Log Unsloth-Zoo Utilities
-os.environ["UNSLOTH_ZOO_IS_PRESENT"] = "1"
-=======
->>>>>>> 99032cf6
 del os